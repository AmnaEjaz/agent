--- conflicted
+++ resolved
@@ -53,20 +53,12 @@
 		return Server{}, fmt.Errorf(`"%s" handler is not initialized`, name)
 	}
 
-<<<<<<< HEAD
 	withAllowedHostsHandler := middleware.AllowedHosts(conf.AllowedHosts, port)(handler)
 	withHealthMWhandler := healthMW(withAllowedHostsHandler, conf.HealthCheckPath)
-	logger := log.With().Str("port", port).Str("name", name).Logger()
-	srv := &http.Server{
-		Addr:         ":" + port,
-		Handler:      withHealthMWhandler,
-=======
-	handler = healthMW(handler, conf.HealthCheckPath)
 	logger := log.With().Str("port", port).Str("name", name).Str("host", conf.Host).Logger()
 	srv := &http.Server{
 		Addr:         conf.Host + ":" + port,
-		Handler:      handler,
->>>>>>> d6c00edc
+		Handler:      withHealthMWhandler,
 		ReadTimeout:  conf.ReadTimeout,
 		WriteTimeout: conf.WriteTimeout,
 	}
