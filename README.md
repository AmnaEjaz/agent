[![Build Status](https://travis-ci.com/optimizely/agent.svg?token=y3xM1z7bQsqHX2NTEhps&branch=master)](https://travis-ci.com/optimizely/agent)
[![codecov](https://codecov.io/gh/optimizely/agent/branch/master/graph/badge.svg?token=UabuO3fxyA)](https://codecov.io/gh/optimizely/agent)
# Optimizely Agent
Optimizely Agent is a service which exposes the functionality of the Full Stack and Rollouts SDKs as
a highly available and distributed web application.

Optimizely Full Stack is A/B testing and feature flag management for product development teams. Experiment in any application. Make every feature on your roadmap an opportunity to learn. Learn more at https://www.optimizely.com/platform/full-stack/, or see the [documentation](https://docs.developers.optimizely.com/full-stack/docs).

Optimizely Rollouts is free feature flags for development teams. Easily roll out and roll back features in any application without code deploys. Mitigate risk for every feature on your roadmap. Learn more at https://www.optimizely.com/rollouts/, or see the [documentation](https://docs.developers.optimizely.com/rollouts/docs).

## Getting Started
To get started with Optimizely Agent, follow the [getting started guide](./docs/getting-started.md) and view example
usage in our [examples folder](./examples).

## Prerequisites
Optimizely Agent is implemented in [Golang](https://golang.org/). Golang version 1.13+ is required for developing and compiling from source.
Installers and binary archives for most platforms can be downloaded directly from the Go [downloads](https://golang.org/dl/) page.

## Running from source (Linux / OSX)
Once Go is installed, the Optimizely Agent can be started via the following `make` command:
```bash
make setup
make run
```
This will start the Optimizely Agent with the default configuration in the foreground.

## Running from source (Windows)
A helper script is available under [scripts/build.ps1](./scripts/build.ps1) to automate compiling Agent in a Windows environment. The script will download and install both Git and Golang and then attempt to compile Agent. Open a Powershell terminal and run 
```bash
Set-ExecutionPolicy -ExecutionPolicy Unrestricted -Scope CurrentUser

.\scripts\build.ps1

.\bin\optimizely.exe
```

## Running via Docker
If you have Docker installed, Optimizely Agent can be started as a container. First pull the Docker image with:
```bash
docker pull optimizely/agent
```

By default this will pull the "latest" tag. You can also specify a specific version of Agent by providing the version
as a tag to the docker command:
```bash
docker pull optimizely/agent:X.Y.Z
```

Then run the docker container with:
```bash
docker run -p 8080:8080 optimizely/agent
```

This will start Agent in the foreground and expose the container API port 8080 to the host.

Note that when a new version is released, 2 images are pushed to dockerhub, they are distinguished by their tags:
- :latest (same as :X.Y.Z)
- :alpine (same as :X.Y.Z-alpine)

The difference between latest and alpine is that latest is built `FROM scratch` while alpine is `FROM alpine`.
- [latest Dockerfile](./scripts/dockerfiles/Dockerfile.static)
- [alpine Dockerfile](./scripts/dockerfiles/Dockerfile.alpine)

## Configuration Options
Optimizely Agent configuration can be overridden by a yaml configuration file provided at runtime.

By default the configuration file will be sourced from the current active directory `e.g. ./config.yaml`.
Alternative configuration locations can be specified at runtime via environment variable or command line flag.
```bash
OPTIMIZELY_CONFIG_FILENAME=config.yaml make run
```
The default configuration can be found [here](config.yaml).

Below is a comprehensive list of available configuration properties.

|Property Name|Env Variable|Description|
|---|---|---|
|admin.auth.clients|N/A|Credentials for requesting access tokens. See: [Authorization Guide](./docs/auth.md)|
|admin.auth.jwksURL|OPTIMIZELY_ADMIN_AUTH_JWKSURL|JWKS URL for validating access tokens. See: [Authorization Guide](./docs/auth.md)|
|admin.auth.jwksUpdateInterval|OPTIMIZELY_ADMIN_AUTH_JWKSUPDATEINTERVAL|JWKS Update Interval for caching the keys in the background. See: [Authorization Guide](./docs/auth.md)|
|admin.auth.hmacSecrets|OPTIMIZELY_ADMIN_AUTH_HMACSECRETS|Signing secret for issued access tokens. See: [Authorization Guide](./docs/auth.md)|
|admin.auth.ttl|OPTIMIZELY_ADMIN_AUTH_TTL|Time-to-live of issued access tokens. See: [Authorization Guide](./docs/auth.md)|
|admin.port|OPTIMIZELY_ADMIN_PORT|Admin listener port. Default: 8088|
|api.auth.clients|N/A|Credentials for requesting access tokens. See: [Authorization Guide](./docs/auth.md)|
|api.auth.hmacSecrets|OPTIMIZELY_API_AUTH_HMACSECRETS|Signing secret for issued access tokens. See: [Authorization Guide](./docs/auth.md)|
|api.auth.jwksURL|OPTIMIZELY_API_AUTH_JWKSURL|JWKS URL for validating access tokens. See: [Authorization Guide](./docs/auth.md)|
|api.auth.jwksUpdateInterval|OPTIMIZELY_API_AUTH_JWKSUPDATEINTERVAL|JWKS Update Interval for caching the keys in the background. See: [Authorization Guide](./docs/auth.md)|
|api.auth.ttl|OPTIMIZELY_API_AUTH_TTL|Time-to-live of issued access tokens. See: [Authorization Guide](./docs/auth.md)|
|api.enableNotifications|OPTIMIZELY_API_ENABLENOTIFICATIONS|Enable streaming notification endpoint. Default: false|
|api.enableOverrides|OPTIMIZELY_API_ENABLEOVERRIDES|Enable bucketing overrides endpoint. Default: false|
|api.maxConns|OPTIMIZLEY_API_MAXCONNS|Maximum number of concurrent requests|
|api.port|OPTIMIZELY_API_PORT|Api listener port. Default: 8080|
|author|OPTIMIZELY_AUTHOR|Agent author. Default: Optimizely Inc.|
|certfile|OPTIMIZELY_CERTFILE|Path to a certificate file, used to run Agent with HTTPS|
|client.batchSize|OPTIMIZELY_CLIENT_BATCHSIZE|The number of events in a batch. Default: 10|
|client.flushInterval|OPTIMIZELY_CLIENT_FLUSHINTERVAL|The maximum time between events being dispatched. Default: 30s|
|client.pollingInterval|OPTIMIZELY_CLIENT_POLLINGINTERVAL|The time between successive polls for updated project configuration. Default: 1m|
|client.queueSize|OPTIMIZELY_CLIENT_QUEUESIZE|The max number of events pending dispatch. Default: 1000|
|client.datafileURLTemplate|OPTIMIZELY_CLIENT_DATAFILEURLTEMPLATE|Template URL for SDK datafile location. Default: https://cdn.optimizely.com/datafiles/%s.json|
|client.eventURL|OPTIMIZELY_CLIENT_EVENTURL|URL for dispatching events. Default: https://logx.optimizely.com/v1/events|
|client.sdkKeyRegex|OPTIMIZELY_CLIENT_SDKKEYREGEX|Regex to validate SDK keys provided in request header. Default: ^\\w+$|
|config.filename|OPTIMIZELY_CONFIG_FILENAME|Location of the configuration YAML file. Default: ./config.yaml|
|keyfile|OPTIMIZELY_KEYFILE|Path to a key file, used to run Agent with HTTPS|
|log.level|OPTIMIZELY_LOG_LEVEL|The log [level](https://github.com/rs/zerolog#leveled-logging) for the agent. Default: info|
|log.pretty|OPTIMIZELY_LOG_PRETTY|Flag used to set colorized console output as opposed to structured json logs. Default: false|
|name|OPTIMIZELY_NAME|Agent name. Default: optimizely|
|version|OPTIMIZELY_VERSION|Agent version. Default: `git describe --tags`|
|sdkKeys|OPTIMIZELY_SDKKEYS|List of SDK keys used to initialize on startup|
|server.allowedHosts|OPTIMIZELY_SERVER_ALLOWEDHOSTS|List of allowed request host values. Requests whose host value does not match one of these will be rejected with a 404 response. Request host is determined in the following priority order: 1. X-Forwarded-Host header value, 2. Forwarded header host= directive value, 3. Host property of request (see Host under https://golang.org/pkg/net/http/#Request)|
|server.disabledCiphers|OPTIMIZELY_SERVER_DISABLEDCIPHERS|List of TLS ciphers to disable when accepting HTTPS connections|
|server.readTimeout|OPTIMIZELY_SERVER_READTIMEOUT|The maximum duration for reading the entire body. Default: “5s”|
|server.writeTimeout|OPTIMIZELY_SERVER_WRITETIMEOUT|The maximum duration before timing out writes of the response. Default: “10s”|
|server.healthCheckPath|OPTIMIZELY_SERVER_HEALTHCHECKPATH|Path for the health status api. Default: /health|
|webhook.port|OPTIMIZELY_WEBHOOK_PORT|Webhook listener port: Default: 8085|
|webhook.projects.<*projectId*>.sdkKeys|N/A|Comma delimited list of SDK Keys applicable to the respective projectId|
|webhook.projects.<*projectId*>.secret|N/A|Webhook secret used to validate webhook requests originating from the respective projectId|
|webhook.projects.<*projectId*>.skipSignatureCheck|N/A|Boolean to indicate whether the signature should be validated. TODO remove in favor of empty secret.|

More information about configuring Agent can be found in the [Advanced Configuration Notes](./docs/advanced-configuration.md).

## API

The core API is implemented as a REST service configured on it's own HTTP listener port (default 8080).
The full API specification is defined in an OpenAPI 3.0 (aka Swagger) [spec](./api/openapi-spec/openapi.yaml).

Each request made into the API must include a `X-Optimizely-SDK-Key` in the request header to
identify the context the request should be evaluated. The SDK key maps to a unique Optimizely Project and
[Environment](https://docs.developers.optimizely.com/rollouts/docs/manage-environments) allowing multiple
Environments to be serviced by a single Agent.

### Enabling CORS

CORS can be enabled for the core API service by setting the the appropriate cors properties.
```yaml
api:
  cors:
    allowedMethods:
      - "HEAD"
      - "GET"
      - "POST"
      - "OPTIONS"
```

For more advanced options please refer to the [go-chi/cors](https://github.com/go-chi/cors) middleware documentation.

NOTE: To avoid any potential security issues, and reduce risk to your data it's recommended that [authentication](./docs/auth.md)
is enabled alongside CORS.

## Webhooks

The webhook listener used to receive inbound [Webhook](https://docs.developers.optimizely.com/rollouts/docs/webhooks)
requests from optimizely.com. These webhooks enable PUSH style notifications triggering immediate project configuration updates.
The webhook listener is configured on its own port (default: 8085) since it can be configured to select traffic from the internet.

To accept webhook requests Agent must be configured by mapping an Optimizely Project Id to a set of SDK keys along
with the associated secret used for validating the inbound request. An example webhook configuration can
be found in the the provided [config.yaml](./config.yaml).

## Admin API

The Admin API provides system information about the running process. This can be used to check the availability
of the service, runtime information and operational metrics. By default the admin listener is configured on port 8088.

### Info

The `/info` endpoint provides basic information about the Optimizely Agent instance.

Example Request:
```bash
curl localhost:8088/info
```

Example Response:
```json
{
    "version": "v0.10.0",
    "author": "Optimizely Inc.",
    "app_name": "optimizely"
}
```

### Health Check

The `/health` endpoint is used to determine service availability.

Example Request:
```bash
curl localhost:8088/health
```

Example Response:
```json
{
    "status": "ok"
}
```

Agent will return a HTTP 200 - OK response if and only if all configured listeners are open and all external dependent services can be reached.
A non-healthy service will return a HTTP 503 - Unavailable response with a descriptive message to help diagnose the issue.

This endpoint can used when placing Agent behind a load balancer to indicate whether a particular instance can receive inbound requests.

### Metrics

The `/metrics` endpoint exposes telemetry data of the running Optimizely Agent. The core runtime metrics are exposed via the go expvar package. Documentation for the various statistics can be found as part of the [mstats](https://golang.org/src/runtime/mstats.go) package.

Example Request:
```bash
curl localhost:8088/metrics
```

Example Response:
```
{
    "cmdline": [
        "bin/optimizely"
    ],
    "memstats": {
        "Alloc": 924136,
        "TotalAlloc": 924136,
        "Sys": 71893240,
        "Lookups": 0,
        "Mallocs": 4726,
        "HeapAlloc": 924136,
        ...
        "Frees": 172
    },
    ...
}
```
Custom metrics are also provided for the individual service endpoints and follow the pattern of:

```
"timers.<metric-name>.counts": 0,
"timers.<metric-name>.responseTime": 0,
"timers.<metric-name>.responseTimeHist.p50": 0,
"timers.<metric-name>.responseTimeHist.p90": 0,
"timers.<metric-name>.responseTimeHist.p95": 0,
"timers.<metric-name>.responseTimeHist.p99": 0,
```

### Profiling

Agent exposes the runtime profiling data in the format expected by the [pprof](https://github.com/google/pprof/blob/master/doc/README.md) visualization tool.

You can use the pprof tool to look at the heap profile:

```
go tool pprof http://localhost:6060/debug/pprof/heap
```

Or to look at a 5-second CPU profile: (higher durations require configuring the `server.writeTimeout`)

```
go tool pprof http://localhost:6060/debug/pprof/profile?seconds=5
```

Or to look at the goroutine blocking profile, after setting `runtime.blockProfileRate` in the configuration:

```
go tool pprof http://localhost:8088/debug/pprof/block
```

Or to collect a 5-second execution trace:

```
wget "http://localhost:8088/debug/pprof/trace?seconds=5"
```

Or to look at the holders of contended mutexes, after setting `runtime.mutexProfileFraction` in your configuration:

```
go tool pprof http://localhost:6060/debug/pprof/mutex
```

To view all available profiles can be found at [http://localhost:8088/debug/pprof/](http://localhost:8088/debug/pprof/) in your browser.

## Authorization
Optimizely Agent supports authorization workflows based on OAuth and JWT standards, allowing you to protect access to its API and Admin interfaces. For details, see the [Authorization Guide](./docs/auth.md).

## Notifications
Just as you can use Notification Listeners to subscribe to events of interest with Optimizely SDKs, you can use the Notifications endpoint to subscribe to events in Agent. For more information, see the [Notifications Guide](./docs/notifications.md).

## Package Structure
Following best practice for go project layout as defined [here](https://github.com/golang-standards/project-layout)

* **api** - OpenAPI/Swagger specs, JSON schema files, protocol definition files.
* **bin** - Compiled application binaries.
* **cmd** - Main applications for this project.
* **config** - Application configuration.
* **docs** - User documentation files.
* **pkg** - Library code that can be used by other applications.
* **scripts** - Scripts to perform various build, install, analysis, etc operations.

## Make targets
The following `make` targets can be used to build and run the application:
* **build** - builds optimizely and installs binary in bin/optimizely
* **clean** - runs `go clean` and removes the bin/ dir
* **cover** - runs test suite with coverage profiling
* **cover-html** - generates test coverage html report
* **install** - installs all dev and ci dependencies, but does not install golang
* **lint** - runs `golangci-lint` linters defined in `.golangci.yml` file
* **run** - builds and executes the optimizely binary
* **test** - recursively tests all .go files

## Credits

This software is used with additional code that is separately downloaded by you. These components are subject to their own license terms which you should review carefully.

Gohistogram
(c) 2013 VividCortex 
License (MIT): github.com/VividCortex/gohistogram

Chi
(c) 2015-present Peter Kieltyka (https://github.com/pkieltyka), Google Inc. 
License (MIT): github.com/go-chi/chi

chi-render 
(c) 2016-Present https://github.com/go-chi ‑ authors
License (MIT): github.com/go-chi/render

<<<<<<< HEAD
hostrouter
(c) 2016-Present https://github.com/go-chi - authors
License (MIT): https://github.com/go-chi/hostrouter
=======
go-chi/cors
(c) 2014 Olivier Poitrey
License (MIT): github.com/go-chi/cors
>>>>>>> d6c00edc

go-kit 
(c) 2015 Peter Bourgon
License (MIT): github.com/go-kit/kit

guuid
(c) 2009,2014 Google Inc. All rights reserved. 
License (BSD 3-Clause): github.com/google/uuid

optimizely go sdk 
(c) 2016-2017, Optimizely, Inc. and contributors
License (Apache 2): github.com/optimizely/go-sdk

concurrent-map 
(c) 2014 streamrail
License (MIT): github.com/orcaman/concurrent-map

zerolog 
(c) 2017 Olivier Poitrey
License (MIT): github.com/rs/zerolog

viper 
(c) 2014 Steve Francia
License (MIT): github.com/spf13/viper

testify
(c) 2012-2018 Mat Ryer and Tyler Bunnell
License (MIT): github.com/stretchr/testify

net 
(c) 2009 The Go Authors
License (BSD 3-Clause): https://github.com/golang/net
 
sync 
(c) 2009 The Go Authors
License (BSD 3-Clause): https://github.com/golang/sync

statik
(c) 2014 rakyll
License (Apache 2): github.com/rakyll/statik v0.1.7

sys 
(c) 2009 The Go Authors
License (BSD 3-Clause): https://github.com/golang/sys
 
## Apache Copyright Notice
Copyright 2019-present, Optimizely, Inc. and contributors

Licensed under the Apache License, Version 2.0 (the "License"); you may not use this file except in compliance with the License. You may obtain a copy of the License at http://www.apache.org/licenses/LICENSE-2.0
Unless required by applicable law or agreed to in writing, software distributed under the License is distributed on an "AS IS" BASIS,   WITHOUT WARRANTIES OR CONDITIONS OF ANY KIND, either express or implied. See the License for the specific language governing permissions and limitations under the License.<|MERGE_RESOLUTION|>--- conflicted
+++ resolved
@@ -319,15 +319,13 @@
 (c) 2016-Present https://github.com/go-chi ‑ authors
 License (MIT): github.com/go-chi/render
 
-<<<<<<< HEAD
 hostrouter
 (c) 2016-Present https://github.com/go-chi - authors
 License (MIT): https://github.com/go-chi/hostrouter
-=======
+
 go-chi/cors
 (c) 2014 Olivier Poitrey
 License (MIT): github.com/go-chi/cors
->>>>>>> d6c00edc
 
 go-kit 
 (c) 2015 Peter Bourgon
